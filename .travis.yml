--- conflicted
+++ resolved
@@ -27,29 +27,16 @@
 install:
   - conda create -q -n test-environment python=$TRAVIS_PYTHON_VERSION numpy scipy astropy
   - source activate test-environment
-<<<<<<< HEAD
-  - pip install -r requirements.txt
-  - python setup.py install
-
-  - pip install pytest-cov python-coveralls codeclimate-test-reporter
-=======
   - travis_retry pip install pyastronomy
 
   - travis_retry pip install -r requirements.txt
   - travis_retry pip install pytest-cov python-coveralls codeclimate-test-reporter codacy-coverage
 
   - python setup.py install
->>>>>>> 2bedfd09
 
 script:
-<<<<<<< HEAD
-  # - py.test -cov coveralls --cov-report term-missing
-  # - py.test --cov=spectrum_overload spectrum_overload/ --cov-report term-missing
-  - pytest --cov=spectrum_overload --cov-report term-missing --durations 5 spectrum_overload/test/
-=======
   - pytest --cov=spectrum_overload --cov-report term-missing --durations 10
   - coverage xml
->>>>>>> 2bedfd09
 
 after_success:
   - coveralls
