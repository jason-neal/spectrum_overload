--- conflicted
+++ resolved
@@ -31,12 +31,8 @@
   - python setup.py install
 
 script:
-<<<<<<< HEAD
-  - pytest --cov=spectrum_overload --cov-report term-missing --durations 10 -W error
-=======
   - pytest --cov=spectrum_overload --cov-report term-missing --durations 10 -W error::UserWarning
   - coverage xml -i
->>>>>>> 3f692ae4
 
 after_success:
   - coveralls
