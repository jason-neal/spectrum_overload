--- conflicted
+++ resolved
@@ -4,12 +4,8 @@
 import copy
 from scipy.interpolate import interp1d
 from scipy.interpolate import InterpolatedUnivariateSpline
-<<<<<<< HEAD
 from PyAstronomy import pyasl
-# Spectrum Class
-=======
 """Spectrum Class."""
->>>>>>> 540db15c
 
 # Begun August 2016
 # Jason Neal
@@ -121,14 +117,9 @@
 
     def wav_select(self, wav_min, wav_max):
         """Select the spectrum between wav_min and wav_max values.
-<<<<<<< HEAD
 
         Uses numpy slicing for high speed.
-=======
-
-        Uses numpy slicing for high speed.
-
->>>>>>> 540db15c
+
         Note: This maight be better suited to return the new spectra
         instead of direct replacement.
         """
@@ -246,11 +237,7 @@
 
     def interpolate1d_to(self, reference, kind="linear", bounds_error=False,
                          fill_value=np.nan):
-<<<<<<< HEAD
-        u"""Interpolate wavelength solution to the  reference wavelength.
-=======
-        """Interpolate wavelength solution to the reference wavelength.
->>>>>>> 540db15c
+        u"""Interpolate wavelength solution to the reference wavelength.
 
         Using scipy interpolation so the optional parameters are passed to
         scipy.
@@ -314,11 +301,7 @@
 
     def spline_interpolate_to(self, reference, w=None, bbox=[None, None], k=3,
                               ext=0, check_finite=False, bounds_error=False):
-<<<<<<< HEAD
         u"""Interpolate wavelength solution to the reference wavelength using InterpolatedUnivariateSpline.
-=======
-        """Interpolate wavelength solution to the reference wavelength using InterpolatedUnivariateSpline.
->>>>>>> 540db15c
 
         Using scipy interpolation so the optional parameters are passed to
         scipy.
@@ -540,12 +523,8 @@
                 # Easiest condition in which xaxis of both are the same
                 return copy.copy(other.flux)
             else:  # Uneven length xaxis need to be interpolated
-<<<<<<< HEAD
+
                 if ((np.min(self.xaxis) > np.max(other.xaxis)) | (np.max(self.xaxis) < np.min(other.xaxis))):
-=======
-                if (((np.min(self.xaxis) > np.max(other.xaxis)) |
-                     (np.max(self.xaxis) < np.min(other.xaxis)))):
->>>>>>> 540db15c
                     raise ValueError("The xaxis do not overlap so cannot"
                                      " be interpolated")
                 else:
