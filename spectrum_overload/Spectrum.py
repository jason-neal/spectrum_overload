--- conflicted
+++ resolved
@@ -5,38 +5,25 @@
 import copy
 from scipy.interpolate import interp1d
 from scipy.interpolate import InterpolatedUnivariateSpline
-<<<<<<< HEAD
 from PyAstronomy import pyasl
 """Spectrum Class."""
-=======
-
-# Spectrum Class
->>>>>>> 0dced372
 
 # Begun August 2016
 # Jason Neal
 
 
 class Spectrum(object):
-<<<<<<< HEAD
-    """Spectrum class represents and manipulates astronomical spectra."""
-
-    def __init__(self, flux=None, xaxis=None, calibrated=True, header=None):
-        """Initalise a Spectrum object.
-
-        Calibrated defaults to True."""
-=======
-    """ Spectrum class to represent and manipulate astronomical spectra.
+    """Spectrum class to represent and manipulate astronomical spectra.
 
     Attributes
     ----------
     xaxis (np.ndarray)
         The wavlength or pixel position values.
     flux (np.ndarray, array-like, list
-        The extracted flux (measured intesity of light)
+        The extracted flux (measured intesity of light).
     calibrated : bool
-        Flag to indicate calibration state.
-    header : astropy.Header, dict
+        Flag to indicate calibration state. (Default = True.)
+    header : astropy.Header, dict-like
         Header information of observation.
 
     Methods
@@ -54,10 +41,8 @@
 
     """
 
-    def __init__(self, flux=None, xaxis=None, calibrated=False, header=None):
-        """ Initalise a Spectrum object """
-
->>>>>>> 0dced372
+    def __init__(self, flux=None, xaxis=None, calibrated=True, header=None):
+        """Initalise a Spectrum object."""
         # Some checks before creating class
         if isinstance(flux, str):
             raise TypeError("Cannot assign {} to the flux attribute".format(
@@ -91,13 +76,7 @@
 
     @property
     def xaxis(self):
-<<<<<<< HEAD
-        """The xaxis getter."""
-=======
-        """ Getter for the xaxis attribute.
-
-        """
->>>>>>> 0dced372
+        """Getter for the xaxis attribute."""
         # print("Getting xaxis property")
         return self._xaxis
 
@@ -143,13 +122,7 @@
 
     @property
     def flux(self):
-<<<<<<< HEAD
-        """Flux getter."""
-=======
-        """ Getter for the flux attribute
-
-        """
->>>>>>> 0dced372
+        """Getter for the flux attribute."""
         return self._flux
 
     @flux.setter
@@ -179,22 +152,15 @@
             self._flux = value
 
     def length_check(self):
-<<<<<<< HEAD
         """Check length of xaxis and flux are equal.
 
-        Raise error if they are not
         If everyting is ok then there is no response/output.
-=======
-        """ Check that the length of xaxis and flux are equal.
-
-        If everyting is ok then there is no response/output
 
         Raises
         ------
         ValueError:
-            The length of xaxis and flux must be the same
-
->>>>>>> 0dced372
+            The length of xaxis and flux must be the same.
+
         """
         if (self._flux is None) and (self._xaxis is None):
             # Can't measure lenght of none
@@ -205,15 +171,7 @@
             raise ValueError("The length of xaxis and flux must be the same")
 
     def wav_select(self, wav_min, wav_max):
-<<<<<<< HEAD
-        """Select the spectrum between wav_min and wav_max values.
-
-        Uses numpy slicing for high speed.
-
-        Note: This maight be better suited to return the new spectra
-        instead of direct replacement.
-=======
-        """ Select part of the spectrum between the given wavelength bounds.
+        """Select part of the spectrum between the given wavelength bounds.
 
         Parameters
         ----------
@@ -231,9 +189,7 @@
         -----
         This might be better suited to return the new spectra
         instead of direct replacement.
-        This uses uses numpy slicing for high speed.
-
->>>>>>> 0dced372
+
         """
         x_org = self.xaxis
         flux_org = self.flux
@@ -259,21 +215,7 @@
         self.flux += np.random.normal(0, sigma)
 
     def doppler_shift(self, RV):
-<<<<<<< HEAD
-        """Function to compute a wavelength shift due to radial velocity.
-
-        using RV / c = delta_lambda/lambda
-        RV - radial velocity (in km/s)
-        lambda_rest - rest wavelenght of the spectral line
-        delta_lambda - (lambda_final - lambda_rest)
-        """
-        if RV == 0:
-            """Do nothing"""
-            pass
-        elif abs(RV) < 1e-7:
-            """RV smaller then 0.1 mm/s"""
-=======
-        """ Doopler shift wavelength by a given Radial Velocity.
+        """Doopler shift wavelength by a given Radial Velocity.
 
         Apply doopler shift to the wavlength values of the spectrum
         using the radial velocity value provided and the relation
@@ -305,8 +247,10 @@
         shift, :math:`(\lambda_{shift} - \lambda_0)`
 
         """
+        if RV == 0:
+            """Do nothing."""
+            pass
         if abs(RV) < 1e-7:  # RV smaller then 0.1 mm/s
->>>>>>> 0dced372
             print("Warning the RV value given is very small (<0.1 mm/s).\n "
                   "Not performing the doppler shift")
 
@@ -358,16 +302,7 @@
         return drv, cc
 
     def calibrate_with(self, wl_map):
-<<<<<<< HEAD
-        """Calibrate with polynomial with parameters wl_map.
-
-        Input:
-            wl_map - Polynomial cooeficients of form expected by np.poylval()
-        Output:
-            self.xaxis is replaced with the calibrated spectrum
-            self.calibrated is set to True
-=======
-        """ Calibrate with a wavelength mapping polynomial.
+        """Calibrate with a wavelength mapping polynomial.
 
         Parameters
         ----------
@@ -378,11 +313,10 @@
         Returns
         -------
         None :
-            Replaces xaxis of self.
-
+            Replaces xaxis of self. Also self.calibrated is set to True.
+         
         Notes
         -----
->>>>>>> 0dced372
         The parameters can be generated by np.polyfit(x, y, order)
 
         """
@@ -404,21 +338,7 @@
 
     def interpolate1d_to(self, reference, kind="linear", bounds_error=False,
                          fill_value=np.nan):
-<<<<<<< HEAD
         u"""Interpolate wavelength solution to the reference wavelength.
-
-        Using scipy interpolation so the optional parameters are passed to
-        scipy.
-        See scipy.interolate.interp1d for more details
-        https://docs.scipy.org/doc/scipy/reference/generated/scipy.interpolate.interp1d.html#scipy.interpolate.interp1d
-
-        Inputs:
-        reference : Spectrum or numpy.ndarray
-        The reference to interpolate the xaxis to. Can either be a
-        Spectrum type or a numpy.ndarray
-=======
-        """Interpolate wavelength solution to the reference wavelength.
->>>>>>> 0dced372
 
         This uses the scipy's interp1d interpolation. The optional
         parameters are passed to scipy's interp1d. This interpolates
@@ -491,35 +411,19 @@
 
     def spline_interpolate_to(self, reference, w=None, bbox=[None, None], k=3,
                               ext=0, check_finite=False, bounds_error=False):
-<<<<<<< HEAD
-        u"""Interpolate wavelength solution to the reference wavelength using InterpolatedUnivariateSpline.
-
-        Using scipy interpolation so the optional parameters are passed to
-        scipy.
-        See scipy.interolate.InterpolatedUnivariateSpline for more details
-        https://docs.scipy.org/doc/scipy-0.16.1/reference/generated/scipy.interpolate.InterpolatedUnivariateSpline.html#scipy.interpolate.InterpolatedUnivariateSpline
-
-        Documentation copied from Sicpy:
-=======
-        """ Interpolate wavelength solution using scipy's
+        """Interpolate wavelength solution using scipy's
                 InterpolatedUnivariateSpline.
 
         The optional parameters are for scipy's InterpolatedUnivariateSpline
         function.
 
-        Documentation copied from Sicpy
->>>>>>> 0dced372
+        Documentation copied from Sicpy:
+        
         One-dimensional interpolating spline for a given set of data points.
 
         Fits a spline y = spl(x) of degree k to the provided x, y data. Spline
         function passes through all provided points. Equivalent to
         UnivariateSpline with s=0.
-<<<<<<< HEAD
-        Parameters:
-        x : (N,) array_like
-        Input dimension of data points – must be increasing
-=======
->>>>>>> 0dced372
 
         Parameters
         ----------
@@ -537,16 +441,6 @@
         k : int, optional
             Degree of the smoothing spline. Must be 1 <= k <= 5.
         ext : int or str, optional
-<<<<<<< HEAD
-        Controls the extrapolation mode for elements not in the interval
-        defined by the knot sequence.
-            if ext=0 or ‘extrapolate’, return the extrapolated value.
-            if ext=1 or ‘zeros’, return 0
-            if ext=2 or ‘raise’, raise a ValueError
-            if ext=3 of ‘const’, return the boundary value.
-        The default value is 0.
-
-=======
             Controls the extrapolation mode for elements not in the
             interval defined by the knot sequence.
                 if ext=0 or ‘extrapolate’, return the extrapolated value.
@@ -554,7 +448,6 @@
                 if ext=2 or ‘raise’, raise a ValueError
                 if ext=3 of ‘const’, return the boundary value.
             Default value is 0.
->>>>>>> 0dced372
         check_finite : bool, optional
             Whether to check that the input arrays contain only
             finite numbers. Disabling may give a performance gain,
@@ -591,14 +484,8 @@
             self_mask = ((reference.xaxis < np.min(self.xaxis)) |
                          (reference.xaxis > np.max(self.xaxis)))
             if np.any(self_mask) & bounds_error:
-<<<<<<< HEAD
-                raise ValueError("A value in reference.xaxis is outside the interpolation range.")
-            # print(reference.xaxis, self.xaxis)
-=======
                 raise ValueError("A value in reference.xaxis is outside"
                                  "the interpolation range.")
-            print(reference.xaxis, self.xaxis)
->>>>>>> 0dced372
             new_flux[self_mask] = np.nan
             self.flux = new_flux                 # Flux needs to change first
             self.xaxis = reference.xaxis
@@ -759,14 +646,9 @@
                 # Easiest condition in which xaxis of both are the same
                 return copy.copy(other.flux)
             else:  # Uneven length xaxis need to be interpolated
-<<<<<<< HEAD
-
-                if ((np.min(self.xaxis) > np.max(other.xaxis)) | (np.max(self.xaxis) < np.min(other.xaxis))):
-=======
                 no_overlap_lower = (np.min(self.xaxis) > np.max(other.xaxis))
                 no_overlap_upper = (np.max(self.xaxis) < np.min(other.xaxis))
                 if no_overlap_lower | no_overlap_upper:
->>>>>>> 0dced372
                     raise ValueError("The xaxis do not overlap so cannot"
                                      " be interpolated")
                 else:
@@ -781,11 +663,5 @@
 
 
 class SpectrumError(Exception):
-<<<<<<< HEAD
-    """A errorclass for specturm errors."""
-=======
-    """ Spectrum Error class to raise special errors
-
-    """
->>>>>>> 0dced372
+    """An errorclass for specturm errors."""
     pass