#!/usr/bin/python
# -*- coding: utf-8 -*-
"""Spectrum class to represent and manipulate astronomical spectra."""


from __future__ import division, print_function

import copy
import logging
from typing import Any, Dict, List, Optional, Tuple, Union

import matplotlib.pyplot as plt
import numpy as np
from astropy.io.fits.header import Header
from numpy import ndarray
from PyAstronomy import pyasl
from scipy.interpolate import InterpolatedUnivariateSpline, interp1d

import spectrum_overload.norm as norm


class Spectrum(object):
    """Spectrum class to represent and manipulate astronomical spectra.

    Attributes
    ----------
    xaxis:np.ndarray
        The wavelength or pixel position values.
    flux: np.ndarray, array-like, list
        The extracted flux (measured intensity of light).
    calibrated: bool
        Flag to indicate calibration state. (Default = True.)
    header: astropy.Header, dict-like
        Header information of observation.

    """

    def __init__(
        self,
        *,
        xaxis: Optional[Union[ndarray, List[Union[int, float]]]] = None,
        flux: Optional[Union[ndarray, List[Union[int, float]]]] = None,
        calibrated: bool = True,
        header: Optional[Union[Header, Dict[str, Any]]] = None,
        interp_method: str = "spline"
    ) -> None:
        """Initialise a Spectrum object."""

        # Some checks before creating class
        # if not isinstance(flux, (list, np.ndarray, None)):
        if isinstance(flux, (str, dict)):
            raise TypeError("Cannot assign {} to the flux attribute".format(type(flux)))
        elif isinstance(xaxis, (str, dict)):
            raise TypeError(
                "Cannot assign {} to the xaxis attribute".format(type(xaxis))
            )

        if flux is not None:
            self._flux = np.asarray(flux)
        else:
            self._flux = flux

        if xaxis is None:
            if flux is None:
                self._xaxis = None
            else:
                # Applying range to xaxis of equal length of flux
                try:
                    self._xaxis = np.arange(len(flux))
                except TypeError:
                    print("TypeError caught because flux has no length")
                    self._xaxis = None
        else:
            self._xaxis = np.asarray(xaxis)  # Setter not used - need asarray

        # Check assigned lengths
        self.length_check()
        self.calibrated = calibrated
        if header is None:
            self.header = {}  # type: Dict[str, Any]
        else:
            self.header = header  # Access header with a dictionary call.
        self.interp_method = interp_method

    @property
    def interp_method(self):
        """Getter for the interp_method attribute."""
        return self._interp_method

    @interp_method.setter
    def interp_method(self, value):
        """Setter for interp_method attribute.

        Parameters
        ----------
        value : str
            Interpolation method to use. Default "spline".
        """
        if value in ("linear", "spline"):
            self._interp_method = value
        else:
            raise ValueError(
                "Warning the interpolation method was not valid. ['linear', 'spline'] are the valid options."
            )

    @property
    def xaxis(self):
        """Getter for the xaxis attribute."""
        # print("Getting xaxis property")
        return self._xaxis

    @xaxis.setter
    def xaxis(self, value):
        """Setter for xaxis attribute.

        Turns value into a numpy array if it is not.

        Parameters
        ----------
        value : array-like or list or None
            The value to set the spectrum's xaxis attribute. If None is given
            and the flux is not None then xaxis is turned into a array
            representing pixel position using np.arange(len(flux)).

        """
        if isinstance(value, str):
            # Try to catch some bad assignments
            # Yes a list of strings will not be caught
            raise TypeError(
                "Cannot assign {} to the xaxis attribute".format(type(value))
            )
        elif value is None:
            try:
                # Try to assign arange the length of flux
                self._xaxis = np.arange(len(self._flux))
            except TypeError:
                # if self._flux is None then it has no length.
                self._xaxis = None
                # print("assigning xaxis the same length of _flux")

        # Add any other checks in here if necessary
        elif self._flux is not None:
            if len(value) != len(self._flux):
                raise ValueError("Length of xaxis does not match flux length")
            else:
                self._xaxis = np.asarray(value)
        else:
            # If flux is None
            self._xaxis = value

    @property
    def flux(self):
        """Getter for the flux attribute."""
        return self._flux

    @flux.setter
    def flux(self, value: Union[ndarray, List[Union[int, float]]]):
        """Setter for the flux attribute.

        Preforms type checking at turn into a numpy array if it is not.

        Parameters
        ----------
        value: array-like or list
            The value to set the spectrum's flux attribute

        """
        if isinstance(value, str):
            # Try to catch some bad assignments
            # Yes a list of strings will not be caught
            raise TypeError(
                "Cannot assign {} to the flux attribute".format(type(value))
            )

        if value is not None:
            # print("Turning flux input into np array")
            # Not checking to make sure it equals the xaxis
            # If changing flux and xaxis set the flux first
            self._flux = np.asarray(value)
        else:
            self._flux = value

    def length_check(self) -> None:
        """Check length of xaxis and flux are equal.

        If everything is ok then there is no response/output.

        Raises
        ------
        ValueError:
            The length of xaxis and flux must be the same.

        """
        if (self._flux is None) and (self._xaxis is None):
            # Can't measure length of none
            pass
        elif (self._flux is None) or (self._xaxis is None):
            pass
        elif len(self._flux) != len(self._xaxis):
            raise ValueError("The length of xaxis and flux must be the same")

    def copy(self) -> "Spectrum":
        """Copy the spectrum."""
        return copy.copy(self)

    def shape(self):
        "Return flux shape."
        return self.flux.shape

    def wav_select(
        self, wav_min: Union[float, int], wav_max: Union[float, int]
    ) -> None:
        """Select part of the spectrum between the given wavelength bounds.

        Parameters
        ----------
        wav_min : float
            Lower wavelength bound
        wav_max : float
            Upper wavelength bound

        Returns
        -------
        None:
            Acts on self

        Notes
        -----
        This might be better suited to return the new spectra
        instead of direct replacement.

        """
        x_org = self.xaxis
        flux_org = self.flux
        try:
            if len(self.xaxis) == 0:
                print(
                    "Warning! Spectrum has an empty xaxis to select" " wavelengths from"
                )
            else:
                mask = (self.xaxis > wav_min) & (self.xaxis < wav_max)
                self.flux = self.flux[mask]  # change flux first
                self.xaxis = self.xaxis[mask]
        except TypeError as e:
            print("Spectrum has no xaxis to select wavelength from")
            # Return to original values iscase were changed
            self.flux = flux_org  # Fix flux first
            self.xaxis = x_org
            raise e

    def add_noise(self, snr: Union[float, int]) -> None:
        """Add noise level of snr to the flux of the spectrum."""
        sigma = self.flux / snr
        # Add normal distributed noise at the SNR level.
        self.flux += np.random.normal(0, sigma)

    def add_noise_sigma(self, sigma):
        """Add Gaussian noise with given sigma."""
        # Add normal distributed noise with given sigma.
        self.flux += np.random.normal(0, sigma)

    def plot(self, axis=None, **kwargs) -> None:
        """Plot spectrum with matplotlib."""
        if axis is None:
            plt.plot(self.xaxis, self.flux, **kwargs)
            if self.calibrated:
                plt.xlabel("Wavelength")
            else:
                plt.xlabel("Pixels")
            plt.ylabel("Flux")
        else:
            axis.plot(self.xaxis, self.flux, **kwargs)

    def doppler_shift(self, rv: float) -> None:
        r"""Doppler shift wavelength by a given Radial Velocity.

        Apply Doppler shift to the wavelength values of the spectrum
        using the radial velocity value provided and the relation
        RV/c = :math:`\Delta\lambda/\lambda`.

        Parameters
        ----------
        rv : float
            Radial Velocity to Doppler shift by in km/s.

        Warnings
        --------
        Small RV :
            A lower limit of RV shift of 0.1 mm/s is set to prevent RV
            shifts much smaller than wavelength accuracy.
        Uncalibrated xaxis :
            When the xaxis is uncalibrated there is no wavelength to
            Doppler shift. A message is printed and no shift is done.

        Notes
        -----
        The Doppler shift is calculated using the relation

        .. math::
            RV / c = \Delta\lambda / \lambda

        Where RV is the radial velocity (in km/s), :math:`\lambda_0`
        is the rest wavelength and :math:`\Delta\lambda` is the wavelength
        shift, :math:`(\lambda_{shift} - \lambda_0)`

        """
        if rv == 0:
            """Do nothing."""
            pass
        elif abs(rv) < 1e-7:
            """RV smaller then 0.1 mm/s"""
            logging.warning(
                (
                    "The RV value given is very small ({0} < 0.1 mm/s) .\n "
                    "Not performing the doppler shift"
                ).format(abs(rv))
            )

        elif np.isnan(rv) or np.isinf(rv):
            print("Warning RV is infinity or Nan." "Not performing the doppler shift")

        elif self.calibrated:
            c = 299792.458
            lambda_shift = self.xaxis * (rv / c)
            self.xaxis = self.xaxis + lambda_shift
        else:
            print(
                "Attribute xaxis is not wavelength calibrated."
                " Cannot perform doppler shift"
            )

    def crosscorr_rv(
        self, spectrum: "Spectrum", rvmin: float, rvmax: float, drv: float, **params
    ) -> Tuple[ndarray, ndarray]:
        """Perform pyasl.crosscorrRV with another spectrum.

        Parameters
        -----------
        spectrum: Spectrum
            Spectrum object to cross correlate with.
        rvmin: float
            Minimum radial velocity for which to calculate the cross-correlation
            function [km/s].
        rvmax: float
            Maximum radial velocity for which to calculate the cross-correlation
            function [km/s].
        drv: float
            The width of the radial-velocity steps to be applied in the calculation
            of the cross-correlation function [km/s].
        params: dict
            Cross-correlation parameters.

        Returns
        -------
        dRV: array
            The RV axis of the cross-correlation function. The radial velocity refer
            to a shift of the template, i.e., positive values indicate that the
            template has been red-shifted and negative numbers indicate a blue-shift
            of the template. The numbers are given in km/s.
        CC: array
            The cross-correlation function.

        Notes
        -----
        The PyAstronomy function pyasl.crosscorrRV() is used

        http://www.hs.uni-hamburg.de/DE/Ins/Per/Czesla/PyA/PyA/pyaslDoc/aslDoc/crosscorr.html

        """
        drv, cc = pyasl.crosscorrRV(
            self.xaxis,
            self.flux,
            spectrum.xaxis,
            spectrum.flux,
            rvmin,
            rvmax,
            drv,
            **params
        )
        return drv, cc

    def calibrate_with(self, wl_map: Union[ndarray, List[int]]) -> None:
        """Calibrate with a wavelength mapping polynomial.

        Parameters
        ----------
        wl_map :
            Polynomial coefficients of the form expected by np.poylval().
            [p0, p1, p2 ...]

        Returns
        -------
        None :
            Replaces xaxis of self. Also self.calibrated is set to True.

        Notes
        -----
        The parameters can be generated by np.polyfit(x, y, order)

        """
        if self.calibrated:
            # To bypass this could set Spectrum.calibrated = False
            raise SpectrumError("Spectrum is already calibrated" ", Not recalibrating.")
        else:
            wavelength = np.polyval(wl_map, self.xaxis)  # Polynomial params
            if np.any(wavelength <= 0):
                raise SpectrumError(
                    "Wavelength solution contains zero or "
                    "negative values. But wavelength must "
                    "be positive. This solution will not "
                    "doppler shift correctly. Please check "
                    "your calibrations"
                )
            else:
                self.xaxis = wavelength
                self.calibrated = True  # Set calibrated Flag

    def interpolate1d_to(
        self,
        reference: Union[ndarray, str, "Spectrum", List[int], List[float]],
        kind: str = "linear",
        bounds_error: bool = False,
        fill_value: Union[str, ndarray] = np.nan,
    ) -> None:
        """Interpolate wavelength solution to the reference wavelength.

        This uses the scipy's interp1d interpolation. The optional
        parameters are passed to scipy's interp1d. This interpolates
        self to the given reference xaxis values. It overwrites the
        xaxis and flux of self with the new values.

        Parameters
        ----------
        reference : Spectrum or numpy.ndarray
            The reference xaxis values to interpolate to.
        kind : (str or int, optional)
            Specifies the kind of interpolation as a string (‘linear’,
            ‘nearest’, ‘zero’, ‘slinear’, ‘quadratic, ‘cubic’ where
            ‘slinear’, ‘quadratic’ and ‘cubic’ refer to a
            spline interpolation of first, second or third order) or as an
            integer specifying the order of the spline interpolator to use.
            Default is ‘linear’.
        bounds_error : bool, optional
            If True, a ValueError is raised any time interpolation is
            attempted on a value outside of the range of x
            (where extrapolation is necessary). If False, out
            of bounds values are assigned fill_value. By default, an error
            is raised unless fill_value=”extrapolate”.
        fill_value : array-like or “extrapolate”, optional (default = NaN)
            If a ndarray (or float), this value will be used to fill in for
            requested points outside of the data range. If not provided, then
            the default is NaN. The array-like must broadcast properly to the
            dimensions of the non-interpolation axes.
            If a two-element tuple, then the first element is used as a
            fill value for x_new < x[0] and the second element is used for
            x_new > x[-1]. Anything that is not a 2-element tuple (e.g.,
            list or ndarray, regardless of shape) is taken to be a single
            array-like argument meant to be used for both bounds as below,
            above = fill_value, fill_value.
            If “extrapolate”, then points outside the data range will be
            extrapolated. (“nearest” and “linear” kinds only.)

        Raises
        ------
        TypeError:
            Cannot interpolate with the given object of type <type>.

        References
        ----------
        scipy.interolate.interp1d
        https://docs.scipy.org/doc/scipy/reference/generated/scipy.interpolate.interp1d.html#scipy.interpolate.interp1d

        """
        if kind == "cubic":
            print(
                "Warning! Cubic spline interpolation with interp1d can cause"
                " memory errors and crashes"
            )
        # Create scipy interpolation function from self
        interp_function = interp1d(
            self.xaxis,
            self.flux,
            kind=kind,
            fill_value=fill_value,
            bounds_error=bounds_error,
        )

        # Determine the flux at the new locations given by reference
        if isinstance(reference, Spectrum):  # Spectrum type
            new_flux = interp_function(reference.xaxis)
            self.flux = new_flux  # Flux needs to change first
            self.xaxis = reference.xaxis
        elif isinstance(reference, np.ndarray):  # Numpy type
            new_flux = interp_function(reference)
            self.flux = new_flux  # Flux needs to change first
            self.xaxis = reference
        else:
            # print("Interpolate was not give a valid type")
<<<<<<< HEAD
            raise TypeError("Cannot interpolate with the given object of type"
                            " {}".format(type(reference)))

    def spline_interpolate_to(self, reference, w=None, bbox=None, k=3,
                              ext=0, check_finite=True, bounds_error=False):
=======
            raise TypeError(
                "Cannot interpolate with the given object of type"
                " {}".format(type(reference))
            )

    def spline_interpolate_to(
        self,
        reference: Union[ndarray, str, "Spectrum", List[int], List[float]],
        w: None = None,
        bbox: Optional[Any] = None,
        k: int = 3,
        ext: int = 0,
        check_finite: bool = True,
        bounds_error: bool = False,
    ) -> None:
>>>>>>> cdc2253d
        r"""Interpolate wavelength solution using scipy's
                InterpolatedUnivariateSpline.

        The optional parameters are for scipy's InterpolatedUnivariateSpline
        function.

        Documentation copied from Sicpy:

        One-dimensional interpolating spline for a given set of data points.

        Fits a spline y = spl(x) of degree k to the provided x, y data. Spline
        function passes through all provided points. Equivalent to
        UnivariateSpline with s=0.

        Parameters
        ----------
        x : (N,) array_like
            Input dimension of data points this much be must be in
            ascending order.
        y : (N,) array_like
            Input dimension of data points
        w : (N,) array_like, optional
            Weights for spline fitting.
            Must be positive. If None (default), weights are all equal.
        bbox : (2,) array_like, optional
            2-sequence specifying the boundary of the approximation
            interval. If None (default), bbox=[x[0], x[-1]].
        k : int, optional
            Degree of the smoothing spline. Must be 1 <= k <= 5.
        ext : int or str, optional
            Controls the extrapolation mode for elements not in the
            interval defined by the knot sequence.
                if ext=0 or ‘extrapolate’, return the extrapolated value.
                if ext=1 or ‘zeros’, return 0
                if ext=2 or ‘raise’, raise a ValueError
                if ext=3 of ‘const’, return the boundary value.
            Default value is 0.
        check_finite : bool, optional
            Whether to check that the input arrays contain only
            finite numbers. Disabling may give a performance gain,
            but may result in problems (crashes, non-termination
            or non-sensical results) if the inputs do contain
            infinities or NaNs.
            Default is True.

        Raises:
        -------
        TypeError:
            Cannot interpolate with the given object of type
        ValueError:
            A value in reference is outside the interpolation range."

        See also
        --------
        https://docs.scipy.org/doc/scipy-0.16.1/reference/generated/scipy.interpolate.InterpolatedUnivariateSpline.html#scipy.interpolate.InterpolatedUnivariateSpline

        """
        if bbox is None:
            bbox = [None, None]
        # Create scipy interpolation function from self
<<<<<<< HEAD
        interp_spline = InterpolatedUnivariateSpline(self.xaxis, self.flux,
                                                     w=w, bbox=bbox, k=k,
                                                     ext=ext,
                                                     check_finite=check_finite)
=======
        interp_spline = InterpolatedUnivariateSpline(
            self.xaxis,
            self.flux,
            w=w,
            bbox=bbox,
            k=k,
            ext=ext,
            check_finite=check_finite,
        )
>>>>>>> cdc2253d

        # interp_function = interp1d(self.xaxis, self.flux, kind=kind,
        #                           fill_value=fill_value,
        #                           bounds_error=bounds_error)

        # Determine the flux at the new locations given by reference
        if isinstance(reference, Spectrum):  # Spectrum type
            new_flux = interp_spline(reference.xaxis)
            self_mask = (reference.xaxis < np.min(self.xaxis)) | (
                reference.xaxis > np.max(self.xaxis)
            )
            if np.any(self_mask) & bounds_error:
                raise ValueError(
                    "A value in reference.xaxis is outside" "the interpolation range."
                )
            new_flux[self_mask] = np.nan
            self.flux = new_flux  # Flux needs to change first
            self.xaxis = reference.xaxis
        elif isinstance(reference, np.ndarray):  # Numpy type
            new_flux = interp_spline(reference)
            self_mask = (reference < np.min(self.xaxis)) | (
                reference > np.max(self.xaxis)
            )
            if np.any(self_mask) & bounds_error:
                raise ValueError(
                    "A value in reference is outside the" "interpolation range."
                )
            new_flux[self_mask] = np.nan
            self.flux = new_flux  # Flux needs to change first
            self.xaxis = reference
        else:
            # print("Interpolate was not give a valid type")
            raise TypeError(
                "Cannot interpolate with the given object of type"
                " {}".format(type(reference))
            )

    def remove_nans(self) -> "Spectrum":
        """Returns new spectrum. Uses slicing with isnan mask."""
        return self[~np.isnan(self.flux)]

    def continuum(
        self, method: str = "scalar", degree: Optional[int] = None, **kwargs
    ) -> "Spectrum":
        """Fit the continuum of the spectrum.

        Fit a function of ``method`` to the median of the highest
        ``ntop`` points of ``nbins`` bins of the spectrum.``

        Parameters
        ----------
        method: str ("scalar")
            The function type, valid functions are "scalar", "linear",
            "quadratic", "cubic", "poly", and "exponential".
            Default "scalar".
        degree: int, None
            Degree of polynomial when method="poly". Default = None.
        nbins: int
            Number of bins to separate the spectrum into.
        ntop: int
            Number of highest points in bin to take median of.

        Returns
        -------
        s: Spectrum
           Spectrum of the continuum.

        """
        s = self.copy()

        s.flux = norm.continuum(s.xaxis, s.flux, method=method, degree=degree, **kwargs)
        return s

    def normalize(
        self, method: str = "scalar", degree: Optional[int] = None, **kwargs
    ) -> "Spectrum":
        """Normalize spectrum by dividing by the continuum.

        Valid methods
        scalar, linear, quadratic, cubic, poly, exponential.
        poly method uses the degree value provided

        Parameters
        ----------
        method: str ("scalar")
            The function type, valid functions are "scalar", "linear",
            "quadratic", "cubic", "poly", and "exponential".
            Default "scalar".
        degree: int, None
            Degree of polynomial when method="poly". Default = None.
        kwargs:
            Extra parameters ntop and nbin for the ``continuum`` method.

        Returns
        -------
        s: Spectrum
           Normalized Spectrum.

        """
        s = self.copy()
        s = s / self.continuum(method, degree, **kwargs)
        s.header["normalized"] = "{0} with degree {1}".format(method, degree)
        return s

    def instrument_broaden(self, R, **pya_kwargs):
        """Broaden spectrum by instrumental resolution R.

<<<<<<< HEAD
        Uses the pyastronomy instrBroadGaussFast function.

        :param R:
        :param pya_kwargs: kwarg parameters for pyasl.instrBroadGaussFast()
        :return s: broadened spectrum
        """
        s = self.copy()
        new_flux = pyasl.instrBroadGaussFast(s.xaxis, s.flux, 50000, **pya_kwargs)
=======
        Uses the PyAstronomy instrBroadGaussFast function.

        Parameters
        ----------
        R: int
           Instrumental Resolution
        pya_kwargs: dict
            kwarg parameters for pyasl.instrBroadGaussFast()

        Returns
        -------
        s: ndarray
            Broadened spectrum array.
        """
        s = self.copy()
        new_flux = pyasl.instrBroadGaussFast(
            s.xaxis, s.flux, resolution=R, **pya_kwargs
        )
>>>>>>> cdc2253d
        s.flux = new_flux
        return s

    # ######################################################
    # Overloading Operators
    # Based on code from pyspeckit.
    # ######################################################
    def _operation_wrapper(operation):
        """
        Perform an operation (addition, subtraction, multiplication, division,
        etc.) after checking for shape matching.
        """

        def ofunc(self, other):
            """Operation function """
            result = self.copy()
            if np.isscalar(other):
                other_flux = other
            elif not isinstance(other, Spectrum):
                # If the length is the correct length then assume that this is correct to perform.
                if len(other) == len(self.flux):
                    if not isinstance(other, np.ndarray):
                        other = np.asarray(other)
                    other_flux = other
                else:
                    raise ValueError(
                        "Dimension mismatch in operation with lengths {} and {}.".format(
                            len(self.flux), len(other)
                        )
                    )
            else:  # other is a Spectrum
                if self.calibrated != other.calibrated:
<<<<<<< HEAD
                    raise SpectrumError("Spectra are not calibrated similarly.")
                if np.all(self.xaxis == other.xaxis):  # Equal xaxis
                    other_flux = other.copy().flux

                elif np.any(self.xaxis != other.xaxis):  # Need to Apply interpolation
                    no_overlap_lower = (np.min(self.xaxis) > np.max(other.xaxis))
                    no_overlap_upper = (np.max(self.xaxis) < np.min(other.xaxis))
=======
                    raise SpectrumError(
                        "Spectra are not consistently calibrated for {}".format(
                            operation
                        )
                    )

                def _interp_other():
                    no_overlap_lower = np.min(self.xaxis) > np.max(other.xaxis)
                    no_overlap_upper = np.max(self.xaxis) < np.min(other.xaxis)
>>>>>>> cdc2253d
                    if no_overlap_lower | no_overlap_upper:
                        raise ValueError(
                            "The xaxis do not overlap so cannot be interpolated"
                        )
                    else:
                        other_copy = other.copy()
                        other_copy.spline_interpolate_to(self, check_finite=True)
                        other_flux = other_copy.flux
                    return other_flux

                if len(self) != len(other):
                    other_flux = _interp_other()
                elif np.any(self.xaxis != other.xaxis):
                    other_flux = _interp_other()
                else:  # Equal xaxis
                    other_flux = other.copy().flux

            result.flux = operation(result.flux, other_flux)  # Perform the operation
            return result

        return ofunc

    __add__ = _operation_wrapper(np.add)
    __radd__ = _operation_wrapper(np.add)
    __sub__ = _operation_wrapper(np.subtract)
    __mul__ = _operation_wrapper(np.multiply)
    __div__ = _operation_wrapper(np.divide)
    __truediv__ = _operation_wrapper(np.divide)

    def __pow__(
        self, other: Union[ndarray, "Spectrum", int, Tuple[int], List[int]]
    ) -> "Spectrum":
        """Exponential magic method."""
        if isinstance(other, Spectrum):
            raise TypeError("Can not preform Spectrum ** Spectrum")
        elif np.isscalar(other):
            power = other
        elif isinstance(other, np.ndarray):
            if len(other) == len(self.flux):
                power = other
            else:
                raise ValueError(
                    "Dimension mismatch for power operator of {} and {}".format(
                        len(self.flux), len(other)
                    )
                )
        else:
            raise TypeError(
                "Unexpected type {} given for" " __pow__".format(type(other))
            )
        try:
            result = self.copy()
            result.flux = result.flux ** power
            return result
        except:
            # Type error or value error are likely
            raise

    def __len__(self) -> int:
        """Return length of flux Spectrum."""
        return len(self.flux)

    def __neg__(self) -> "Spectrum":
        """Take negative flux."""
        result = self.copy()
        result.flux = -result.flux
        return result

    def __pos__(self) -> "Spectrum":
        """Take positive flux."""
        result = self.copy()
        result.flux = +result.flux
        return result

    def __abs__(self) -> "Spectrum":
        """Take absolute flux."""
        result = self.copy()
        result.flux = abs(result.flux)
        return result

    def __eq__(self, other: object) -> bool:
        if not isinstance(other, Spectrum):
            return NotImplementedError
        return (
            all(self.xaxis == other.xaxis)
            and all(self.flux == other.flux)
            and self.calibrated == other.calibrated
            and self.header == other.header
        )

    def __neq__(self, other: object) -> bool:
        return not self == other

    def xmin(self):
        return self.xaxis[0]

    def xmax(self):
        return self.xaxis[-1]

    def xlimits(self):
        return [self.xmin(), self.xmax()]

    def __getitem__(self, item):
        """Be able slice the spectrum. Return new object."""
        if isinstance(item, (type(None), str, int, float, bool)):
            raise ValueError(
                "Cannot slice with types of type(None),str,int,float,bool."
            )
        s = self.copy()
        s.flux = self.flux[item]
        s.xaxis = self.xaxis[item]
        return s


class SpectrumError(Exception):
    """An error class for spectrum errors."""

    pass<|MERGE_RESOLUTION|>--- conflicted
+++ resolved
@@ -496,13 +496,6 @@
             self.xaxis = reference
         else:
             # print("Interpolate was not give a valid type")
-<<<<<<< HEAD
-            raise TypeError("Cannot interpolate with the given object of type"
-                            " {}".format(type(reference)))
-
-    def spline_interpolate_to(self, reference, w=None, bbox=None, k=3,
-                              ext=0, check_finite=True, bounds_error=False):
-=======
             raise TypeError(
                 "Cannot interpolate with the given object of type"
                 " {}".format(type(reference))
@@ -518,7 +511,6 @@
         check_finite: bool = True,
         bounds_error: bool = False,
     ) -> None:
->>>>>>> cdc2253d
         r"""Interpolate wavelength solution using scipy's
                 InterpolatedUnivariateSpline.
 
@@ -579,12 +571,6 @@
         if bbox is None:
             bbox = [None, None]
         # Create scipy interpolation function from self
-<<<<<<< HEAD
-        interp_spline = InterpolatedUnivariateSpline(self.xaxis, self.flux,
-                                                     w=w, bbox=bbox, k=k,
-                                                     ext=ext,
-                                                     check_finite=check_finite)
-=======
         interp_spline = InterpolatedUnivariateSpline(
             self.xaxis,
             self.flux,
@@ -594,7 +580,6 @@
             ext=ext,
             check_finite=check_finite,
         )
->>>>>>> cdc2253d
 
         # interp_function = interp1d(self.xaxis, self.flux, kind=kind,
         #                           fill_value=fill_value,
@@ -702,16 +687,6 @@
     def instrument_broaden(self, R, **pya_kwargs):
         """Broaden spectrum by instrumental resolution R.
 
-<<<<<<< HEAD
-        Uses the pyastronomy instrBroadGaussFast function.
-
-        :param R:
-        :param pya_kwargs: kwarg parameters for pyasl.instrBroadGaussFast()
-        :return s: broadened spectrum
-        """
-        s = self.copy()
-        new_flux = pyasl.instrBroadGaussFast(s.xaxis, s.flux, 50000, **pya_kwargs)
-=======
         Uses the PyAstronomy instrBroadGaussFast function.
 
         Parameters
@@ -730,7 +705,6 @@
         new_flux = pyasl.instrBroadGaussFast(
             s.xaxis, s.flux, resolution=R, **pya_kwargs
         )
->>>>>>> cdc2253d
         s.flux = new_flux
         return s
 
@@ -763,15 +737,6 @@
                     )
             else:  # other is a Spectrum
                 if self.calibrated != other.calibrated:
-<<<<<<< HEAD
-                    raise SpectrumError("Spectra are not calibrated similarly.")
-                if np.all(self.xaxis == other.xaxis):  # Equal xaxis
-                    other_flux = other.copy().flux
-
-                elif np.any(self.xaxis != other.xaxis):  # Need to Apply interpolation
-                    no_overlap_lower = (np.min(self.xaxis) > np.max(other.xaxis))
-                    no_overlap_upper = (np.max(self.xaxis) < np.min(other.xaxis))
-=======
                     raise SpectrumError(
                         "Spectra are not consistently calibrated for {}".format(
                             operation
@@ -781,7 +746,7 @@
                 def _interp_other():
                     no_overlap_lower = np.min(self.xaxis) > np.max(other.xaxis)
                     no_overlap_upper = np.max(self.xaxis) < np.min(other.xaxis)
->>>>>>> cdc2253d
+
                     if no_overlap_lower | no_overlap_upper:
                         raise ValueError(
                             "The xaxis do not overlap so cannot be interpolated"
