--- conflicted
+++ resolved
@@ -1,229 +1,197 @@
-<<<<<<< HEAD
-# -*- coding: utf-8 -*-
-
-"""Differential Class which takes the difference between two spectra."""
-import logging
-
-import ephem
-import matplotlib.pyplot as plt
-
-from spectrum_overload import Spectrum
-
-
-# Begin February 2017
-# Jason Neal
-
-# TODO: Add in s-profile from
-# Ferluga 1997: Separating the spectra of binary stars-I. A simple method: Secondary reconstruction
-
-class DifferentialSpectrum(object):
-    """A differential spectrum."""
-
-    @staticmethod
-    def check_compatibility(spec1, spec2):
-        """Check spectra are compatible to take differences.
-
-        Requires most of the setting to be the same. Have included a CRIRES only parameters also.
-        """
-        for check in ["EXPTIME", "HIERARCH ESO INS SLIT1 WID", "OBJECT"]:
-            if spec1.header[check] != spec2.header[check]:
-                print("The Spectral property '{}' are not compatible. {}, {}".format(check, spec1.header[check],
-                                                                                     spec2.header[check]))
-                return False
-        return True
-
-    def __init__(self, spectrum1, spectrum2, params=None):
-        """Initialise class with both spectra."""
-        assert isinstance(spectrum1, Spectrum) and isinstance(spectrum2, Spectrum)
-        if not (spectrum1.calibrated and spectrum2.calibrated):
-            raise ValueError("Input spectra are not calibrated.")
-
-        if self.check_compatibility(spectrum1, spectrum2):
-            self.spec1 = spectrum1
-            self.spec2 = spectrum2
-            self._diff = self.diff
-        else:
-            raise ValueError("The spectra are not compatible.")
-        self.params = params
-
-    def barycentric_correct(self):
-        """Barycentric correct each spectra.
-
-         Based off CRIRES headers.
-         """
-        if not self.spec1.header.get("BERVDONE", False):
-            self.spec1 = self.barycorr_spectrum(self.spec1)
-            self.spec1.header.update({"BERVDONE": True})
-            print("spec1 barycorrected")
-
-        if not self.spec2.header.get("BERVDONE", False):
-            self.spec2 = self.barycorr_spectrum(self.spec2)
-            self.spec1.header.update({"BERVDONE": True})
-            print("spec2 barycorrected")
-        return None
-
-    def times(self):
-        time = self.spec1.header["DATE-OBS"]
-        time2 = self.spec2.header["DATE-OBS"]
-        # TODO: Turn into datetime?
-        return (time, time2)
-
-    def rest_frame(self, frame):
-        """Change rest frame to one of the spectra."""
-        pass
-
-    @property
-    def diff(self):
-        """Calculate difference between the two spectra."""
-        if self.check_compatibility(self.spec1, self.spec2):
-            return self.spec1 - self.spec2
-        else:
-            raise ValueError("The spectra are not compatible.")
-            # TODO: Access interpolations
-
-    def sort(self, method="time"):
-        """Sort spectra in specific order. e.g. time, reversed."""
-        pass
-
-    def swap(self):
-        """Swap order of the two spectra."""
-        self.spec1, self.spec2 = self.spec2, self.spec1
-
-    @property
-    def params(self):
-        return self._params
-
-    @params.setter
-    def params(self, value):
-        """Params setter.
-
-        A dictionary of orbital parameters to use for shifting frames.
-        """
-        if isinstance(value, dict) or (value is None):
-            self._params = value
-        else:
-            raise TypeError("Orbital parameters need to be a dict.")
-
-    def plot(self, axis=None, **kwargs):
-        """Plot spectrum with matplotlib."""
-        if axis is None:
-            plt.plot(self.diff.xaxis, self.diff.flux, **kwargs)
-            if self.diff.calibrated:
-                plt.xlabel("Wavelength")
-            else:
-                plt.xlabel("Pixels")
-            plt.ylabel(r"\Delta Flux")
-        else:
-            axis.plot(self.diff.xaxis, self.diff.flux, **kwargs)
-
-    @staticmethod
-    def barycorr_spectrum(spectrum, extra_offset=None):
-        """Wrapper to apply barycorrection of spectra if given a Spectrum object.
-
-        Based off CRIRES headers."""
-        _, nflux = self.barycorr_crires(spectrum.xaxis, spectrum.flux,
-                                        spectrum.header, extra_offset=extra_offset)
-        new_spectrum = Spectrum(flux=nflux, xaxis=spectrum.xaxis, header=spectrum.header)
-        new_spectrum.header.update({"BERVDONE": True})
-        return new_spectrum
-
-    @staticmethod
-    def barycorr_crires(wavelength, flux, header, extra_offset=None):
-        """Calculate Heliocentric correction values and apply to spectrum.
-
-        Based off CRIRES headers.
-        """
-        if header is None:
-            logging.warning("No header information to calculate heliocentric correction.")
-            header = {}
-            if (extra_offset is None) or (extra_offset == 0):
-                return wavelength, flux
-
-        try:
-            longitude = float(header["HIERARCH ESO TEL GEOLON"])
-            latitude = float(header["HIERARCH ESO TEL GEOLAT"])
-            altitude = float(header["HIERARCH ESO TEL GEOELEV"])
-
-            ra = header["RA"]  # CRIRES RA already in degrees
-            dec = header["DEC"]  # CRIRES hdr DEC already in degrees
-
-            time = header["DATE-OBS"]  # Observing date  '2012-08-02T08:47:30.8425'
-
-            # Convert easily to julian date with ephem
-            jd = ephem.julian_date(time.replace("T", " ").split(".")[0])
-
-            # Calculate Heliocentric velocity
-            helcorr = pyasl.helcorr(longitude, latitude, altitude, ra, dec, jd,
-                                    debug=False)
-            helcorr = helcorr[0]
-        except KeyError as e:
-            logging.warning("Not a valid header so can't do automatic correction.")
-
-            helcorr = 0.0
-
-        if extra_offset is not None:
-            logging.warning("Warning!!!! have included a manual offset for testing")
-        else:
-            extra_offset = 0.0
-
-        helcorr_val = helcorr + extra_offset
-
-        if helcorr_val == 0:
-            logging.warning("Helcorr value was zero")
-            return wavelength, flux
-        else:
-            # Apply Doppler shift to the target spectra with helcorr correction velocity
-            nflux, wlprime = pyasl.dopplerShift(wavelength, flux, helcorr_val,
-                                                edgeHandling=None, fillValue=None)
-
-            logging.info("RV Size of Heliocenter correction for spectra", helcorr_val)
-            return wlprime, nflux
-=======
-# -*- coding: utf-8 -*-
-
-"""Differential Class which takes the difference between two spectra."""
-from typing import Any, Dict, Optional
-
-from spectrum_overload.spectrum import Spectrum
-
-# TODO: Add in s-profile from
-# Ferluga 1997: Separating the spectra of binary stars-I. A simple method: Secondary reconstruction
-
-
-class DifferentialSpectrum(object):
-    """A differential spectrum."""
-
-    def __init__(self, Spectrum1: Spectrum, Spectrum2: Spectrum) -> None:
-        """Initialise class with both spectra."""
-        if not (Spectrum1.calibrated and Spectrum2.calibrated):
-            raise ValueError("Input spectra are not calibrated.")
-
-        self.spec1 = Spectrum1
-        self.spec2 = Spectrum2
-        self.params = None  # type: Optional[Dict[str, Any]]
-
-    def barycentric_correct(self):
-        """Barycentric correct each spectra."""
-        pass
-
-    def rest_frame(self, frame):
-        """Change rest frame to one of the spectra."""
-        pass
-
-    def diff(self):
-        """Calculate difference between the two spectra."""
-        # TODO: Access interpolations
-        return self.spec1 - self.spec2
-
-    def sort(self, method: str = "time"):
-        """Sort spectra in specific order. e.g. time, reversed."""
-        pass
-
-    def swap(self):
-        """Swap order of the two spectra."""
-        self.spec1, self.spec2 = self.spec2, self.spec1
-
-    def add_orbital_params(self, params: Dict[str, Any]):
-        """A dictionary of orbital parameters to use for shifting frames."""
-        self.params = params
->>>>>>> cdc2253d
+# -*- coding: utf-8 -*-
+
+"""Differential Class which takes the difference between two spectra."""
+
+import logging
+from typing import Any, Dict, Optional
+
+import ephem
+import matplotlib.pyplot as plt
+from PyAstronomy import pyasl
+
+from spectrum_overload import Spectrum
+
+# Begin February 2017
+# Jason Neal
+
+# TODO: Add in s-profile from
+# Ferluga 1997: Separating the spectra of binary stars-I. A simple method: Secondary reconstruction
+
+
+class DifferentialSpectrum(object):
+    """A differential spectrum."""
+
+    @staticmethod
+    def check_compatibility(spec1, spec2):
+        """Check spectra are compatible to take differences.
+
+        Requires most of the setting to be the same. Have included a CRIRES only parameters also.
+        """
+        for check in ["EXPTIME", "HIERARCH ESO INS SLIT1 WID", "OBJECT"]:
+            if spec1.header[check] != spec2.header[check]:
+                print(
+                    "The Spectral property '{}' are not compatible. {}, {}".format(
+                        check, spec1.header[check], spec2.header[check]
+                    )
+                )
+                return False
+        return True
+
+    def __init__(
+        self,
+        spectrum1: Spectrum,
+        spectrum2: Spectrum,
+        params: Optional[Dict[str, Any]] = None,
+    ) -> None:
+        """Initialise class with both spectra."""
+        assert isinstance(spectrum1, Spectrum) and isinstance(spectrum2, Spectrum)
+        if not (spectrum1.calibrated and spectrum2.calibrated):
+            raise ValueError("Input spectra are not calibrated.")
+
+        if self.check_compatibility(spectrum1, spectrum2):
+            self.spec1 = spectrum1
+            self.spec2 = spectrum2
+            self._diff = self.diff
+        else:
+            raise ValueError("The spectra are not compatible.")
+        self.params = params
+
+    def barycentric_correct(self):
+        """Barycentric correct each spectra.
+
+         Based off CRIRES headers.
+         """
+        if not self.spec1.header.get("BERVDONE", False):
+            self.spec1 = self.barycorr_spectrum(self.spec1)
+            self.spec1.header.update({"BERVDONE": True})
+            print("spec1 barycorrected")
+
+        if not self.spec2.header.get("BERVDONE", False):
+            self.spec2 = self.barycorr_spectrum(self.spec2)
+            self.spec1.header.update({"BERVDONE": True})
+            print("spec2 barycorrected")
+        return None
+
+    def times(self):
+        time = self.spec1.header["DATE-OBS"]
+        time2 = self.spec2.header["DATE-OBS"]
+        # TODO: Turn into datetime?
+        return (time, time2)
+
+    def rest_frame(self, frame):
+        """Change rest frame to one of the spectra."""
+        pass
+
+    @property
+    def diff(self):
+        """Calculate difference between the two spectra."""
+        if self.check_compatibility(self.spec1, self.spec2):
+            return self.spec1 - self.spec2
+        else:
+            raise ValueError("The spectra are not compatible.")
+            # TODO: Access interpolations
+
+    def sort(self, method: str = "time"):
+        """Sort spectra in specific order. e.g. time, reversed."""
+        pass
+
+    def swap(self):
+        """Swap order of the two spectra."""
+        self.spec1, self.spec2 = self.spec2, self.spec1
+
+    @property
+    def params(self):
+        return self._params
+
+    @params.setter
+    def params(self, value):
+        """Params setter.
+
+        A dictionary of orbital parameters to use for shifting frames.
+        """
+        if isinstance(value, dict) or (value is None):
+            self._params = value
+        else:
+            raise TypeError("Orbital parameters need to be a dict.")
+
+    def plot(self, axis=None, **kwargs):
+        """Plot spectrum with matplotlib."""
+        if axis is None:
+            plt.plot(self.diff.xaxis, self.diff.flux, **kwargs)
+            if self.diff.calibrated:
+                plt.xlabel("Wavelength")
+            else:
+                plt.xlabel("Pixels")
+            plt.ylabel(r"\Delta Flux")
+        else:
+            axis.plot(self.diff.xaxis, self.diff.flux, **kwargs)
+
+    @staticmethod
+    def barycorr_spectrum(spectrum, extra_offset=None):
+        """Wrapper to apply barycorrection of spectra if given a Spectrum object.
+
+        Based off CRIRES headers."""
+        _, nflux = self.barycorr_crires(
+            spectrum.xaxis, spectrum.flux, spectrum.header, extra_offset=extra_offset
+        )
+        new_spectrum = Spectrum(
+            flux=nflux, xaxis=spectrum.xaxis, header=spectrum.header
+        )
+        new_spectrum.header.update({"BERVDONE": True})
+        return new_spectrum
+
+    @staticmethod
+    def barycorr_crires(wavelength, flux, header, extra_offset=None):
+        """Calculate Heliocentric correction values and apply to spectrum.
+
+        Based off CRIRES headers.
+        """
+        if header is None:
+            logging.warning(
+                "No header information to calculate heliocentric correction."
+            )
+            header = {}
+            if (extra_offset is None) or (extra_offset == 0):
+                return wavelength, flux
+
+        try:
+            longitude = float(header["HIERARCH ESO TEL GEOLON"])
+            latitude = float(header["HIERARCH ESO TEL GEOLAT"])
+            altitude = float(header["HIERARCH ESO TEL GEOELEV"])
+
+            ra = header["RA"]  # CRIRES RA already in degrees
+            dec = header["DEC"]  # CRIRES hdr DEC already in degrees
+
+            time = header["DATE-OBS"]  # Observing date  '2012-08-02T08:47:30.8425'
+
+            # Convert easily to julian date with ephem
+            jd = ephem.julian_date(time.replace("T", " ").split(".")[0])
+
+            # Calculate Heliocentric velocity
+            helcorr = pyasl.helcorr(
+                longitude, latitude, altitude, ra, dec, jd, debug=False
+            )
+            helcorr = helcorr[0]
+        except KeyError as e:
+            logging.warning("Not a valid header so can't do automatic correction.")
+
+            helcorr = 0.0
+
+        if extra_offset is not None:
+            logging.warning("Warning!!!! have included a manual offset for testing")
+        else:
+            extra_offset = 0.0
+
+        helcorr_val = helcorr + extra_offset
+
+        if helcorr_val == 0:
+            logging.warning("Helcorr value was zero")
+            return wavelength, flux
+        else:
+            # Apply Doppler shift to the target spectra with helcorr correction velocity
+            nflux, wlprime = pyasl.dopplerShift(
+                wavelength, flux, helcorr_val, edgeHandling=None, fillValue=None
+            )
+
+            logging.info("RV Size of Heliocenter correction for spectra", helcorr_val)
+            return wlprime, nflux