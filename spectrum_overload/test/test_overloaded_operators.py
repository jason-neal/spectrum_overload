#!/usr/bin/env python

from __future__ import division, print_function
import pytest
import copy
import numpy as np
# from astropy.io import fits
# from pkg_resources import resource_filename
# import sys
# Add Spectrum location to path
# sys.path.append('../')
from spectrum_overload.Spectrum import Spectrum
from spectrum_overload.Spectrum import SpectrumError

# Test using hypothesis
from hypothesis import given
import hypothesis.strategies as st

#######################################################
#    Overloading Operators
#######################################################


@given(st.lists(st.integers(min_value=-100000, max_value=100000), min_size=1),
       st.integers(min_value=-1000000, max_value=1000000),
       st.integers(min_value=-1000000, max_value=1000000), st.booleans())
def test_overload_add_integers_with_same_xaxis(x1, y1, y2, calib):
    x1 = np.asarray(x1)
    y1 *= x1
    y2 *= x1

    spec1 = Spectrum(flux=y1, xaxis=x1, calibrated=calib)
    spec2 = Spectrum(flux=y2, xaxis=x1, calibrated=calib)

    spec3 = spec1 + spec2
    spec4 = sum([spec1, spec2])
    spec5 = sum([spec1, spec2, spec3, spec4])
    summed = np.asarray(y1) + np.asarray(y2)
    npsummed = np.asarray(y1) + np.asarray(y2)
    # Assert the flux values are summed togther
    assert np.all(spec3.flux == summed)
    assert np.all(spec3.flux == spec4.flux)
    assert np.all(spec4.flux == summed)
    assert np.all(spec4.flux == npsummed)
    assert np.all(spec5.flux == 3 * summed)

    # Assert calibration has stayed the same.
    assert np.allclose(spec4.calibrated, spec1.calibrated)
    assert np.allclose(spec4.calibrated, spec3.calibrated)
    assert np.allclose(spec3.calibrated, spec2.calibrated)

# Try with floats


@given(st.lists(st.floats(min_value=1e-3, max_value=1e7,
       allow_infinity=False), min_size=1,), st.floats(min_value=1e-3),
       st.floats(min_value=1e-3), st.booleans())
def test_overload_add_with_same_xaxis(x1, y1, y2, calib):
    x1 = np.asarray(x1)
    y1 *= x1
    y2 *= x1
    spec1 = Spectrum(flux=y1, xaxis=x1, calibrated=calib)
    spec2 = Spectrum(flux=y2, xaxis=x1, calibrated=calib)

    spec3 = spec1 + spec2
    spec4 = sum([spec1, spec2])
    # Assert the flux values are summed togther
    assert np.allclose(spec3.flux, np.asarray(y1) + np.asarray(y2))
    assert np.allclose(spec3.flux, spec4.flux)

    # Assert calibration has stayed the same.
    assert np.allclose(spec4.calibrated, spec1.calibrated)
    assert np.allclose(spec4.calibrated, spec3.calibrated)
    assert np.allclose(spec3.calibrated, spec2.calibrated)
    # Need to also check on xaxis after the calibraion has been performed.


@given(st.lists(st.floats(min_value=1e-3, max_value=1e7,
       allow_infinity=False), min_size=1,), st.floats(min_value=-1e7,
       max_value=1e7), st.floats(min_value=-1e10, max_value=1e10),
       st.booleans())
def test_overload_sub_with_same_xaxis(x1, y1, y2, calib):
    x1 = np.asarray(x1)
    y1 *= x1
    y2 *= x1
    spec1 = Spectrum(flux=y1, xaxis=x1, calibrated=calib)
    spec2 = Spectrum(flux=y2, xaxis=x1, calibrated=calib)
    spec_sub = spec1 - spec2

    assert np.allclose(spec_sub.flux, np.asarray(y1) - np.asarray(y2))

    # Testing some other random things between them
    assert np.all(spec_sub.xaxis == spec2.xaxis)
    assert np.all(spec_sub.xaxis == spec1.xaxis)
    assert spec_sub.calibrated == spec1.calibrated
    assert spec_sub.calibrated == spec2.calibrated
    # May want to record the transformation in the header
    assert spec_sub.header == spec1.header     # Might not want this later.


@given(st.lists(st.floats(min_value=1e-3, max_value=1e7,
       allow_infinity=False), min_size=1,), st.floats(min_value=-1e7,
       max_value=1e7), st.floats(min_value=-1e10, max_value=1e10),
       st.booleans())
def test_overload_mul_with_same_xaxis(x1, y1, y2, calib):
    x1 = np.asarray(x1)
    y1 *= x1
    y2 *= x1
    spec1 = Spectrum(flux=y1, xaxis=x1, calibrated=calib)
    spec2 = Spectrum(flux=y2, xaxis=x1, calibrated=calib)
    spec_mul = spec1 * spec2

    assert np.allclose(spec_mul.flux, np.asarray(y1) * np.asarray(y2))

    # Testing some other random things between them
    assert np.all(spec_mul.xaxis == spec2.xaxis)
    assert np.all(spec_mul.xaxis == spec1.xaxis)
    assert spec_mul.calibrated == spec1.calibrated
    assert spec_mul.calibrated == spec2.calibrated
    # May want to record the transformation in the header
    assert spec_mul.header == spec1.header   # Might not want this later.


@given(st.lists(st.floats(min_value=1e-3, max_value=1e7,
       allow_infinity=False), min_size=1,), st.floats(min_value=1e-3,
       max_value=1e7, allow_infinity=False), st.floats(min_value=-1e10,
       max_value=1e10, allow_infinity=False), st.booleans())
def test_overload_truediv_with_same_xaxis(x1, y1, y2, calib):
    x1 = np.asarray(x1)
    y1 *= x1
    y2 *= x1
    spec1 = Spectrum(flux=y1, xaxis=x1, calibrated=calib)
    spec2 = Spectrum(flux=y2, xaxis=x1, calibrated=calib)
    spec_truediv = spec1 / spec2

    assert np.allclose(spec_truediv.flux, np.asarray(y1) / np.asarray(y2))

    # Testing some other random things between them
    assert np.all(spec_truediv.xaxis == spec2.xaxis)
    assert np.all(spec_truediv.xaxis == spec1.xaxis)
    assert spec_truediv.calibrated == spec1.calibrated
    assert spec_truediv.calibrated == spec2.calibrated
    # May want to record the transformation in the header
    assert spec_truediv.header == spec1.header  # Might not want this later.


def test_truediv_with_number():
    # To test if can divide flux by a number
    number = 0.3
    flux_arr = np.array([1, 2, 3, 2.3, 4.5])
    spec1 = Spectrum(flux=flux_arr, xaxis=[1, 1.1, 1.2, 2.1, 4],
                     calibrated=True)

    spec_truediv = spec1 / number

    assert np.all(spec_truediv.flux == flux_arr / number)


def test_len_works():
    # Test len works
    spec1 = Spectrum([1, 2, 3, 4, 5], [1, 2, 3, 4, 5])
    assert len(spec1) == 5


def test_for_raise_die_to_calibration_mismatch():
    # Try catch my raise
    s1 = Spectrum([1], [2], calibrated=True)
    s2 = Spectrum([1], [2], calibrated=False)
    # This will fail untill I work out errors more
    with pytest.raises(SpectrumError):
        s1 + s2
    with pytest.raises(SpectrumError):
        s1 - s2
    with pytest.raises(SpectrumError):
        s1 * s2
    with pytest.raises(SpectrumError):
        s1 / s2


def test_overload_pow():
    # Trying to catch error with raises
    power = 2
    spec1 = Spectrum([1, 2, 3, 4], [2, 3, 4, 5], None, True)
    spec2 = Spectrum([1, 2, 3, 4], [1, 3, 1, 4], None, True)
    # Can test when things are not suposed to work :)
    with pytest.raises(TypeError):
        spec1 ** spec2
    with pytest.raises(TypeError):
        # Does not accept lists
        spec1 ** [1]                # This should fail
    with pytest.raises(TypeError):
        spec1 ** [1, 2]              # This should fail also
    with pytest.raises(TypeError):
        # Does not accept lists
        spec1 ** (2,)               # This should fail as it is a tuple
    with pytest.raises(ValueError):
        spec1 ** np.array([1, 2])   # too many values
    # Should also test that something works
    spec4 = spec1 ** power
    assert np.all(spec4.flux == np.array([1, 4, 9, 16]))  # flux is squared
    assert np.all(spec4.xaxis == spec1.xaxis)  # xaxis stays the same


@given(st.lists(st.floats(min_value=1e-3, max_value=1e7,
       allow_infinity=False), min_size=1,), st.floats(min_value=1e-3,
       max_value=1e7, allow_infinity=False), st.floats(min_value=1e-7,
       max_value=1e10, allow_infinity=False), st.integers(min_value=1,
       max_value=int(1e5)))
def test_add_sub_mult_divide_by_numbers(x, y, float1, int1):
    y *= np.array(x)   # turn to array for operations
    spec = Spectrum(flux=y, xaxis=x)
    # Add by a float
    spec_add = spec + float1
    spec_add_int = spec + int1
    assert np.all(spec_add.flux == y + float1)
    assert np.all(spec_add_int.flux == y + int1)
    # Subtract by an int
    spec_sub = spec - float1
    spec_sub_int = spec - int1
    assert np.all(spec_sub.flux == y - float1)
    assert np.all(spec_sub_int.flux == y - int1)
    # Multiply by an int
    spec_mul = spec * float1
    spec_mul_int = spec * int1
    assert np.all(spec_mul.flux == y * float1)
    assert np.all(spec_mul_int.flux == y * int1)
    # Divide by an int
    spec_truediv = spec / float1
    spec_truediv_int = spec / int1
    assert np.all(spec_truediv.flux == y / float1)
    assert np.all(spec_truediv_int.flux == y / int1)


def test_unitary_operators():
<<<<<<< HEAD
    """Test __pos__ and __neg__ operators."""
=======
    """Test __pos__ and __neg__ operators"""
>>>>>>> 540db15c
    a = np.array([1, 2, -3, 4])
    b = np.array([1, 2, 3, 4])
    spec = Spectrum(a, b)
    spec1 = +spec
    assert np.all(spec1.flux == a)
    assert np.all(spec1.flux == spec.flux)
    spec2 = -spec
    assert np.all(spec2.flux == -a)
    assert np.all(spec2.flux == -spec1.flux)


def test_abs_operator():
<<<<<<< HEAD
    """Test absolute value of flux."""
=======
    """Test absolute value of flux"""
>>>>>>> 540db15c
    spec = Spectrum([-1, 2, -3.2, 4], [2, 3, 4, 5])
    abs_spec = abs(spec)
    abs_spec2 = abs(abs_spec)
    assert np.all(abs_spec.flux == np.array([1, 2, 3.2, 4]))
    assert np.all(abs_spec.flux == abs_spec2.flux)


# @pytest.mark.xfail
def test_addition_with_interpolation():
    s1 = Spectrum([1, 2, 2, 1], [2, 4, 8, 10])
    x = np.array([1, 5, 7, 8, 12])
    s2 = Spectrum([1, 2, 1, 2, 1], x)
    d1 = s1 + s2
    d2 = s2 + s1
    assert np.all(d2.xaxis == x)  # d has axis of t
    assert np.all(d1.xaxis == s1.xaxis)
    assert np.all(d2.xaxis == s2.xaxis)
    assert len(d1) != len(d2)   # due to different length of s1 and s2

    # Values in one that are outside range are filled with nans
    s3 = Spectrum([1, 3, 1, 2, 3, 2], [3, 4, 5, 6, 7, 8])
    s4 = Spectrum([1, 2, 1, 2, 1, 2, 1], [4, 5, 6, 7, 8, 9, 10])
    d3 = s3 + s4
    d4 = s4 + s3
    assert np.all(d3.xaxis == s3.xaxis)
    assert np.all(d4.xaxis == s4.xaxis)
    # Difficult to get nans to equal so using isnan inverted
    d3notnan = np.invert(np.isnan(d3.flux))
    assert np.allclose(d3.flux[d3notnan],
                       np.array([np.nan, 4, 3, 3, 5, 3])[d3notnan])
    d4notnan = np.invert(np.isnan(d4.flux))
    assert np.allclose(d4.flux[d4notnan],
                       np.array([4, 3, 3, 5, 3, np.nan, np.nan])[d4notnan])
    s5 = Spectrum([1, 2, 1, 2, 1], [50, 51, 52, 53, 54])
    # xaxis of both Spectrum do not overlap
    with pytest.raises(ValueError):
        s5 + s1
    with pytest.raises(ValueError):
        s1 + s5


# @pytest.mark.xfail
def test_subtraction_with_interpolation():
    s1 = Spectrum([1, 2, 2, 1], [2, 4, 8, 10])
    x = np.array([1, 5, 7, 8, 12])
    s2 = Spectrum([1, 2, 1, 2, 1], x)
    d1 = s1 - s2
    d2 = s2 - s1
    assert np.all(d2.xaxis == x)  # d has axis of t
    assert np.all(d1.xaxis == s1.xaxis)
    assert np.all(d2.xaxis == s2.xaxis)
    assert len(d1) != len(d2)   # due to different length of s1 and s2

    # Values in one that are outside range are filled with nans
    s3 = Spectrum([1, 2, 1, 2, 1, 2], [3, 4, 5, 6, 7, 8])
    s4 = Spectrum([1, 2, 1, 2, 1, 2, 1], [4, 5, 6, 7, 8, 9, 10])
    d3 = s3 - s4
    d4 = s4 - s3
    assert np.all(d3.xaxis == s3.xaxis)
    assert np.all(d4.xaxis == s4.xaxis)
    # Difficult to get nans to equal so using isnan inverted
    d3notnan = np.invert(np.isnan(d3.flux))
    assert np.allclose(d3.flux[d3notnan],
                       np.array([np.nan, 1, -1, 1, -1, 1])[d3notnan])
    d4notnan = np.invert(np.isnan(d4.flux))
    assert np.allclose(d4.flux[d4notnan],
                       np.array([-1, 1, -1, 1, -1, np.nan, np.nan])[d4notnan])
    s5 = Spectrum([1, 2, 1, 2, 1], [50, 51, 52, 53, 54])
    # xaxis of both Spectrum do not overlap
    with pytest.raises(ValueError):
        s5 - s1
    with pytest.raises(ValueError):
        s1 - s5


# @pytest.mark.xfail
def test_multiplication_with_interpolation():
    s1 = Spectrum([1, 2, 2, 1], [2, 4, 8, 10])
    x = np.array([1, 5, 7, 8, 12])
    s2 = Spectrum([1, 2, 1, 2, 1], x)
    d1 = s1 * s2
    d2 = s2 * s1
    assert np.all(d2.xaxis == x)  # d has axis of t
    assert np.all(d1.xaxis == s1.xaxis)
    assert np.all(d2.xaxis == s2.xaxis)
    assert len(d1) != len(d2)   # due to different length of s1 and s2

    # Values in one that are outside range are filled with nans
    s3 = Spectrum([1, 3, 1, 2, 3, 2], [3, 4, 5, 6, 7, 8])
    s4 = Spectrum([1, 2, 1, 2, 1, 2, 1], [4, 5, 6, 7, 8, 9, 10])
    d3 = s3 * s4
    d4 = s4 * s3
    assert np.all(d3.xaxis == s3.xaxis)
    assert np.all(d4.xaxis == s4.xaxis)
    # Difficult to get nans to equal so using isnan inverted
    d3notnan = np.invert(np.isnan(d3.flux))
    assert np.allclose(d3.flux[d3notnan],
                       np.array([np.nan, 3, 2, 2, 6, 2])[d3notnan])
    d4notnan = np.invert(np.isnan(d4.flux))
    assert np.allclose(d4.flux[d4notnan],
                       np.array([3, 2, 2, 6, 2, np.nan, np.nan])[d4notnan])
    s5 = Spectrum([1, 2, 1, 2, 1], [50, 51, 52, 53, 54])
    # xaxis of both Spectrum do not overlap
    with pytest.raises(ValueError):
        s5 * s1
    with pytest.raises(ValueError):
        s1 * s5


# @pytest.mark.xfail
def test_truedivision_with_interpolation():
    s1 = Spectrum([1, 2, 2, 1], [2, 4, 8, 10])
    x = np.array([1, 5, 7, 8, 12])
    s2 = Spectrum([1, 2, 1, 2, 1], x)
    d1 = s1 / s2
    d2 = s2 / s1
    assert np.all(d2.xaxis == x)  # d has axis of t
    assert np.all(d1.xaxis == s1.xaxis)
    assert np.all(d2.xaxis == s2.xaxis)
    assert len(d1) != len(d2)   # due to different length of s1 and s2

    # Values in one that are outside range are filled with nans
    s3 = Spectrum([1, 2, 1, 2, 1, 2], [3, 4, 5, 6, 7, 8])
    s4 = Spectrum([1, 2, 1, 2, 1, 2, 1], [4, 5, 6, 7, 8, 9, 10])
    d3 = s3 / s4
    d4 = s4 / s3
    assert np.all(d3.xaxis == s3.xaxis)
    assert np.all(d4.xaxis == s4.xaxis)
    # Difficult to get nans to equal so using isnan inverted
    d3notnan = np.invert(np.isnan(d3.flux))
    assert np.allclose(d3.flux[d3notnan],
                       np.array([np.nan, 2, .5, 2, .5, 2])[d3notnan])
    d4notnan = np.invert(np.isnan(d4.flux))
    assert np.allclose(d4.flux[d4notnan],
                       np.array([.5, 2, .5, 2, .5, np.nan, np.nan])[d4notnan])
    s5 = Spectrum([1, 2, 1, 2, 1], [50, 51, 52, 53, 54])
    # xaxis of both Spectrum do not overlap
    with pytest.raises(ValueError):
        s5 / s1
    with pytest.raises(ValueError):
        s1 / s5

# Commented out as these are now Implemented
# @pytest.mark.xfail
# def test_NotImplemented_in_operators_works_atm():
    # s = Spectrum([1, 2, 1, 2, 1], [2, 4, 6, 8, 10])
    # t = Spectrum([1, 2, 1, 2], [3, 5, 7, 8])
    # Outside bounds
    # with pytest.raises(NotImplementedError):
    #     s + t
    # with pytest.raises(NotImplementedError):
    #    d = s - t
    # with pytest.raises(NotImplementedError):
    #     s / t
    # with pytest.raises(NotImplementedError):
    #     s * t


# @pytest.mark.xfail
def test_valueerror_when_spectra_dont_overlap():
    s = Spectrum([1, 2, 1, 2, 1], [2, 4, 6, 8, 10])
    u = Spectrum([1, 2, 1, 2], [50, 51, 52, 53])

    with pytest.raises(ValueError):
        s + u
    with pytest.raises(ValueError):
        s - u
    with pytest.raises(ValueError):
        s / u
    with pytest.raises(ValueError):
        s * u


def test_operators_with_bad_types():
    s = Spectrum([1, 2, 1, 2, 1], [2, 4, 6, 8, 10])
    test_str = "Test String"
    test_list = [1, 2, 3, 4, 5]
    test_list2 = [2, 3, "4"]
    test_tup = (1, 2, "3")
    test_dict = {"1": 1, "2": 2, "3": 3}
    test_set = set([1, 2, 3, 1, 4, 4, 2, 5])
    tests = [test_str, test_list, test_list2, test_tup, test_dict, test_set]
    for test in tests:
        with pytest.raises(TypeError):
            s + test
        with pytest.raises(TypeError):
            s - test
        with pytest.raises(TypeError):
            s * test
        with pytest.raises(TypeError):
            s / test


@pytest.mark.xfail
def test_assignment_with_bad_types():
    # Need to improve checking of what can pass into spectrum
    test_str = "Test String"
    test_tup = (1, 2, "3")
    test_dict = {"1": 1, "2": 2, "3": 3}
    test_set = set([1, 2, 3, 1, 4, 4, 2, 5])
    tests = [test_str, test_tup, test_dict, test_set]
    for test in tests:
        # print(test)
        with pytest.raises(TypeError):
            Spectrum(None, test)
        with pytest.raises(TypeError):
            Spectrum(test)


@pytest.mark.xfail
def test_spectra_stay_the_same_after_operations():
<<<<<<< HEAD
    """After a operation of two spectra...

    e.g. a/b both a and b should
    remain the same unless specifcally defined such as a = a + b
=======
    """After a operation of two spectra e.g. a/b both a and b should
    remaion the same unless specifcally defined such as a = a + b
>>>>>>> 540db15c
    """
    assert False    # Not implemented


def test_xaxis_type_error_init_check():
    # Test that passing None to xaxis when flux doesn't have a lenght
    # results in just setting to None
    s = Spectrum(np.nan, None)
    assert s.xaxis is None
    s.flux = [1, 1.1]   # has length
    s.xaxis = None      # xaxis truns into range(len(s.flux))
    assert s.xaxis is not None
    print(s.xaxis)
    assert np.all(s.xaxis == np.array([0, 1]))
    s.flux = 1          # 1 has no length
    s.xaxis = None
    assert s.xaxis is None
    s.flux = np.inf     # np.inf has no length
    s.xaxis = None
    assert s.xaxis is None


def test_wave_selection_with_ill_defined_xaxis():
    # if xaxis is None
    s = Spectrum()
    s.flux = [1, 2, 3, 4, 3, 2, 1]
    with pytest.raises(TypeError):
        s.wav_select(1, 8)
    # dealing when xaxis is empty []
    s = Spectrum()
    s.flux = []
    s.xaxis = []
    s.wav_select(1, 8)
    assert np.all(s.flux == np.array([]))        # s Didn't change
    assert np.all(s.xaxis == np.array([]))       # s Didn't change
    new_flux = [1, 2, 3, 4]
    s.flux = new_flux     # different flux but same xaxis
    s.wav_select(1, 8)
    assert np.all(s.flux == np.array(new_flux))  # s Didn't change
    assert np.all(s.xaxis == np.array([]))       # s Didn't change


def test_zero_division():
    s = Spectrum([1, 2, 3, 4], [1, 2, 3, 4])
    t = Spectrum([1, 2, 0, 4], [1, 2, 3, 4])

    divide = s / t
    print(divide)
    notnan = np.invert(np.isinf(divide.flux))
    print(divide.flux[2])
    assert np.isinf(divide.flux[2])
    assert np.all(divide.flux[notnan] == [1, 1, 1])

    div2 = s / 0
    assert np.all(np.isinf(div2.flux))  # div by zero goes to np.inf
    div3 = s / np.asarray(0)
    assert np.all(np.isinf(div3.flux))  # div by zero goes to np.inf
    div4 = s / np.asarray([0])
    assert np.all(np.isinf(div4.flux))  # div by zero goes to np.inf<|MERGE_RESOLUTION|>--- conflicted
+++ resolved
@@ -232,11 +232,7 @@
 
 
 def test_unitary_operators():
-<<<<<<< HEAD
     """Test __pos__ and __neg__ operators."""
-=======
-    """Test __pos__ and __neg__ operators"""
->>>>>>> 540db15c
     a = np.array([1, 2, -3, 4])
     b = np.array([1, 2, 3, 4])
     spec = Spectrum(a, b)
@@ -249,11 +245,7 @@
 
 
 def test_abs_operator():
-<<<<<<< HEAD
     """Test absolute value of flux."""
-=======
-    """Test absolute value of flux"""
->>>>>>> 540db15c
     spec = Spectrum([-1, 2, -3.2, 4], [2, 3, 4, 5])
     abs_spec = abs(spec)
     abs_spec2 = abs(abs_spec)
@@ -465,15 +457,11 @@
 
 @pytest.mark.xfail
 def test_spectra_stay_the_same_after_operations():
-<<<<<<< HEAD
     """After a operation of two spectra...
 
     e.g. a/b both a and b should
     remain the same unless specifcally defined such as a = a + b
-=======
-    """After a operation of two spectra e.g. a/b both a and b should
-    remaion the same unless specifcally defined such as a = a + b
->>>>>>> 540db15c
+
     """
     assert False    # Not implemented
 
