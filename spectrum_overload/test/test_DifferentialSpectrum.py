# -*- coding: utf-8 -*-

"""Test DifferentialSpectrum Class."""
from __future__ import division, print_function

import numpy as np

from spectrum_overload import DifferentialSpectrum, Spectrum


@pytest.mark.parametrize("header", [None, {}])
def test_assignment_of_differential_invalid_headers(header):
    """Test that differential contains two spectra."""
    x = np.arange(2100, 2105, 0.5)
    y = np.random.random(len(x))
    spec_1 = Spectrum(xaxis=x, flux=y, calibrated=True, header=header)
    spec_2 = Spectrum(xaxis=x, flux=2 * y, calibrated=True, header=header)

    with pytest.raises(KeyError):
        spec_diff = DifferentialSpectrum(spec_1, spec_2)
        spec_diff.diff


@pytest.mark.parametrize("key, value1, value2", [
    ("EXPTIME", 180, 200),
    ("OBJECT", "HD30501", "Hd47474"),
    ("HIERARCH ESO INS SLIT1 WID", 0.2, 0.4)])
def test_compatibility_checking(key, value1, value2):
    """Test that differential contains two spectra."""
    header = {"EXPTIME": 180, "HIERARCH ESO INS SLIT1 WID": 0.1, "OBJECT": "HD3000"}

    hdr1 = {}
    hdr2 = {}
    hdr1.update(header.copy())
    hdr1.update({key: value1})
    hdr2.update(header.copy())
    hdr2.update({key: value2})
    assert hdr1 != hdr2

    spec_1 = Spectrum(header=hdr1)
    spec_2 = Spectrum(header=hdr2)
    assert spec_2.header != spec_1.header

    compatible = DifferentialSpectrum.check_compatibility(spec_1, spec_2)
    assert not compatible  # Key parameters in headers are different


# TODO:
# Define a fixture that creates a differential with two spectra.
@pytest.fixture()
def diff_spec():
    x = np.arange(2100, 2105, 0.5)
    y = np.random.random(len(x))
    header = {"EXPTIME": 180, "HIERARCH ESO INS SLIT1 WID": 0.2, "OBJECT": "HD30501"}
    spec_1 = Spectrum(xaxis=x, flux=y, header=header, calibrated=True)
    spec_2 = Spectrum(xaxis=x, flux=2 * y, header=header, calibrated=True)
    return DifferentialSpectrum(spec_1, spec_2)


def test_assignment_of_differential():
    """Test that differential contains two spectra."""
    x = np.arange(2100, 2105, 0.5)
    y = np.random.random(len(x))
    header = {"EXPTIME": 180, "HIERARCH ESO INS SLIT1 WID": 0.2, "OBJECT": "HD30501"}
    spec_1 = Spectrum(xaxis=x, flux=y, header=header)
    spec_2 = Spectrum(xaxis=x, flux=2 * y, header=header)

    assert DifferentialSpectrum.check_compatibility(spec_1, spec_2)
    spec_diff = DifferentialSpectrum(spec_1, spec_2)

    assert spec_diff.spec1 == spec_1
    assert spec_diff.spec2 == spec_2
<<<<<<< HEAD
    assert spec_diff.params is None
=======


# TODO:
# Define a fixture that creates a differentail with two spectra.
>>>>>>> cdc2253d
<|MERGE_RESOLUTION|>--- conflicted
+++ resolved
@@ -4,6 +4,7 @@
 from __future__ import division, print_function
 
 import numpy as np
+import pytest
 
 from spectrum_overload import DifferentialSpectrum, Spectrum
 
@@ -21,10 +22,14 @@
         spec_diff.diff
 
 
-@pytest.mark.parametrize("key, value1, value2", [
-    ("EXPTIME", 180, 200),
-    ("OBJECT", "HD30501", "Hd47474"),
-    ("HIERARCH ESO INS SLIT1 WID", 0.2, 0.4)])
+@pytest.mark.parametrize(
+    "key, value1, value2",
+    [
+        ("EXPTIME", 180, 200),
+        ("OBJECT", "HD30501", "Hd47474"),
+        ("HIERARCH ESO INS SLIT1 WID", 0.2, 0.4),
+    ],
+)
 def test_compatibility_checking(key, value1, value2):
     """Test that differential contains two spectra."""
     header = {"EXPTIME": 180, "HIERARCH ESO INS SLIT1 WID": 0.1, "OBJECT": "HD3000"}
@@ -45,8 +50,6 @@
     assert not compatible  # Key parameters in headers are different
 
 
-# TODO:
-# Define a fixture that creates a differential with two spectra.
 @pytest.fixture()
 def diff_spec():
     x = np.arange(2100, 2105, 0.5)
@@ -70,11 +73,4 @@
 
     assert spec_diff.spec1 == spec_1
     assert spec_diff.spec2 == spec_2
-<<<<<<< HEAD
-    assert spec_diff.params is None
-=======
-
-
-# TODO:
-# Define a fixture that creates a differentail with two spectra.
->>>>>>> cdc2253d
+    assert spec_diff.params is None