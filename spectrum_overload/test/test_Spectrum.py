--- conflicted
+++ resolved
@@ -174,10 +174,7 @@
 @example([1000, 2002, 2003, 2004], 1e-8, 1, 1)
 def test_doppler_shift_with_hypothesis(x, RV, calib, RV_dir):
     """Test doppler shift properties.
-<<<<<<< HEAD
-
-=======
->>>>>>> 0dced372
+ 
     Need to check values against pyastronomy separately
 
     calib is sampled with a 1/8 chance being uncalibrated.
@@ -311,11 +308,6 @@
         S2.interpolate1d_to("string")
     # Need to write better tests!
 
-<<<<<<< HEAD
-=======
-
-def test_interpolation_when_given_a_ndarray():
->>>>>>> 0dced372
 
 def test_interpolation_when_given_a_ndarray():
     """Test interpolation."""
@@ -373,11 +365,6 @@
     # Need to write better tests!
     # These are a direct copy of other interpolation test
 
-<<<<<<< HEAD
-=======
-
-def test_spline_interpolation_when_given_a_ndarray():
->>>>>>> 0dced372
 
 def test_spline_interpolation_when_given_a_ndarray():
     """Test spline interpoilation."""
